# Godot 4 specific files
.godot/
*.tmp
.import/
/android/

# Visual Studio Code
.vscode/

# OS generated files
.DS_Store
.DS_Store?
Thumbs.db
ehthumbs.db

# Logs and debug files
*.log
debug.log

# Godot auto-generated export files
export_presets.cfg
*.pck
*.exe
*.dmg
*.app
*.x86_64
*.x86
*.arm64

# Godot engine executables
Godot_*

# Build artifacts
build/
dist/

# Local development
.env
.env.local

# IDE files
*.swp
*.swo
*~

# Claude Code local settings
.claude/

# Obsidian notes
.obsidian/
*.uid

# Large sprite asset packages
assets/sprites/craftpix-net-*/

<<<<<<< HEAD
# Test baseline files - prevent CSV auto-import as translations
tests/baselines/*.translation
tests/baselines/*.import
=======
# Test baseline files (performance test outputs)
tests/baselines/
>>>>>>> 0c92704f
<|MERGE_RESOLUTION|>--- conflicted
+++ resolved
@@ -53,11 +53,6 @@
 # Large sprite asset packages
 assets/sprites/craftpix-net-*/
 
-<<<<<<< HEAD
 # Test baseline files - prevent CSV auto-import as translations
 tests/baselines/*.translation
 tests/baselines/*.import
-=======
-# Test baseline files (performance test outputs)
-tests/baselines/
->>>>>>> 0c92704f
